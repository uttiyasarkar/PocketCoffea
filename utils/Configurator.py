--- conflicted
+++ resolved
@@ -12,35 +12,30 @@
         self.plot    = plot
         self.load_config(cfg)
         self.load_attributes()
-        
+
         # Load dataset
         self.load_dataset()
-        
+
         # Check if output file exists, and in case add a `_v01` label, make directory
         self.overwrite_check()
         self.mkdir_output()
-        
+
         # Truncate file list if self.limit is not None
         self.truncate_filelist()
 
-<<<<<<< HEAD
         # Define output file path
         self.define_output()
-        
+
         # Load histogram settings
         self.load_histogram_settings()
-        
+
         # Load cuts and categories
         self.categories = {}
         self.cuts = []
         self.load_cuts_and_categories()
-        
-        # Load workflowf
+
+        # Load workflow
         self.load_workflow()
-=======
-            # Load workflow
-            self.load_workflow()
->>>>>>> 85fead51
 
         # Save config file in output folder
         self.save_config()
