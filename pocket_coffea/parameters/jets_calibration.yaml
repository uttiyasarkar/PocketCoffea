--- conflicted
+++ resolved
@@ -231,11 +231,7 @@
           - "${default_params_dir:}/jec/Summer23BPix/Summer23BPixPrompt23_JRV1_MC_PtResolution_AK4PFPuppi.jr.txt.gz"
           - "${default_params_dir:}/jec/Summer23BPix/Summer23BPixPrompt23_JRV1_MC_SF_AK4PFPuppi.jersf.txt.gz"
 
-<<<<<<< HEAD
-  #a######################### Data ########################################
-=======
-
->>>>>>> 4175197b
+  ########################## Data ########################################
   factory_configuration_Data:
     AK4PFPuppi:
       JES:
@@ -294,13 +290,7 @@
       AK4PFPuppi: "${default_jets_calibration.factory_configuration_MC.AK4PFPuppi.JES_JER_Syst}" 
       AK8PFPuppi: "${default_jets_calibration.factory_configuration_MC.AK8PFPuppi.JES_JER_Syst}"
     Data:
-<<<<<<< HEAD
       AK4PFPuppi: "${default_jets_calibration.factory_configuration_Data.AK4PFPuppi.JES}" 
-=======
-      #AK4PFchs: "${default_jets_calibration.factory_configuration_Data.AK4PFchs.JES_JER_Syst}" 
-      AK4PFPuppi: "${default_jets_calibration.factory_configuration_Data.AK4PFPuppi.JES}" 
-      #Ak8PFPuppi: "${default_jets_calibration.factory_configuration_Data.AK4PFPuppi.JES_JER_Syst}" 
->>>>>>> 4175197b
     
   collection:  # this is needed to know which collection is corrected with which jet factory
     2016_PreVFP:
@@ -329,19 +319,11 @@
       AK8PFPuppi: "FastJet"
     
   jec_name_map: "${default_jets_calibration.jec_name_map}"
-<<<<<<< HEAD
-  apply_jec_nominal:
-    2016_PreVFP: False
-    2016_PostVFP: False
-    2017: False
-    2018: False
-=======
   apply_jec_nominal:  # this is needed to know which collection is corrected with which jet factory
     2016_PreVFP: False
     2016_PostVFP: False
     "2017": False
     "2018": False
->>>>>>> 4175197b
     2022_preEE: True
     2022_postEE: True
     2023_preBPix: True
