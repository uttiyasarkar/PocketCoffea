import os
import sys
import json
from collections import defaultdict

import subprocess
import requests
import parsl
from parsl import python_app
from parsl.config import Config
from parsl.executors.threads import ThreadPoolExecutor

from .network import get_proxy_path


class Sample:
    def __init__(self, name, das_names, sample, metadata, **kwargs):
        '''
        Class representing a single analysis sample.
        - The name is the unique key of the sample in the dataset file.
        - The DAS name is the unique identifier of the sample in CMS
        - The sample represent the category: DATA/Wjets/ttHbb/ttBB. It is used to group the same type of events
        - metadata contains various keys necessary for the analysis --> the dict passed around in the coffea processor
        -- year
        -- isMC: true/false
        -- era: A/B/C/D (only for data)
        '''
        self.name = name
        self.das_names = das_names
        self.metadata = {}
        self.metadata["das_names"] = das_names
        if "dbs_instance" in kwargs.keys():
            self.metadata["dbs_instance"] = kwargs["dbs_instance"]
        self.metadata["sample"] = sample
        self.metadata.update(metadata)
        self.metadata["nevents"] = 0
        self.metadata["size"] = 0
        self.fileslist = []
        print("*****************************************")
        print(self.metadata)
        print("*****************************************")
        self.get_filelist()

    # Function to get the dataset filelist from DAS
    def get_filelist(self):
        for das_name in self.metadata["das_names"]:
            proxy = get_proxy_path()
            if "dbs_instance" in self.metadata.keys():
                link = f"https://cmsweb.cern.ch:8443/dbs/{self.metadata['dbs_instance']}/DBSReader/files?dataset={das_name}&detail=True"
            else:
                link = f"https://cmsweb.cern.ch:8443/dbs/prod/global/DBSReader/files?dataset={das_name}&detail=True"
            r = requests.get(
                link,
                cert=proxy,
                verify=False,
            )
            filesjson = r.json()
            for fj in filesjson:
                if fj["is_file_valid"] == 0:
                    print(f"ERROR: File not valid on DAS: {f['name']}")
                else:
                    self.fileslist.append(fj['logical_file_name'])
                    self.metadata["nevents"] += fj['event_count']
                    self.metadata["size"] += fj['file_size']
            if len(self.fileslist) == 0:
                raise Exception(f"Found 0 files for sample {self}!")

    # Function to build the sample dictionary
    def get_sample_dict(self, prefix="root://xrootd-cms.infn.it//"):
        out = {
            self.name: {
                'metadata': {k: str(v) for k, v in self.metadata.items()},
                'files': [prefix + f for f in self.fileslist],
            }
        }
        return out

    def check_files(self, prefix):
        for f in self.fileslist:
            ff = prefix + f
            if not os.path.exists(ff):
                print(f"Missing file: {ff}")

    def __repr__(self):
        return f"name: {self.name}, sample: {self.metadata['sample']}, das_name: {self.metadata['das_names']}, year: {self.metadata['year']}"


class Dataset:
    def __init__(self, name, cfg):
        self.prefix = cfg["storage_prefix"]
        self.name = name
        self.outfile = cfg["json_output"]
        self.sample = cfg["sample"]
        self.sample_dict = {}
        self.sample_dict_local = {}
        self.samples_obj = []
        self.get_samples(cfg["files"])

    # Function to build the dataset dictionary
    def get_samples(self, files):
        for scfg in files:
            sname = f"{self.name}_{scfg['metadata']['year']}"
            if not scfg["metadata"]["isMC"]:
                sname += f"_Era{scfg['metadata']['era']}"
            if "dbs_instance" in scfg.keys():
<<<<<<< HEAD
                kwargs = {"dbs_instance": scfg['dbs_instance']}
            else:
                kwargs = {}
=======
                kwargs = {"dbs_instance" : scfg['dbs_instance']}
            else:
                kwards = {}
>>>>>>> e42bc5bb
            sample = Sample(
                name=sname,
                das_names=scfg["das_names"],
                sample=self.sample,
                metadata=scfg["metadata"],
<<<<<<< HEAD
                **kwargs,
=======
                **kwargs
>>>>>>> e42bc5bb
            )
            self.samples_obj.append(sample)
            # Get the default prefix and the the one
            self.sample_dict.update(sample.get_sample_dict())
            self.sample_dict_local.update(sample.get_sample_dict(prefix=self.prefix))

    def _write_dataset(self, outfile, sample_dict, append=True, overwrite=False):
        print(f"Saving datasets {self.name} to {outfile}")
        if append and os.path.exists(outfile):
            # Update the same json file
            previous = json.load(open(outfile))
            if overwrite:
                previous.update(sample_dict)
                sample_dict = previous
            else:
                for k, v in sample_dict.items():
                    if k in previous:
                        raise Exception(
                            f"Sample {k} already present in file {outfile}, not overwriting!"
                        )
                    else:
                        previous[k] = v
                        sample_dict = previous
        with open(outfile, 'w') as fp:
            json.dump(sample_dict, fp, indent=4)
            fp.close()

    # Function to save the dataset dictionary with xrootd and local prefixes
    def save(self, append=True, overwrite=False, split=False):
        if not split:
            for outfile, sample_dict in zip(
                [self.outfile, self.outfile.replace('.json', '_local.json')],
                [self.sample_dict, self.sample_dict_local],
            ):
                self._write_dataset(outfile, sample_dict, append, overwrite)
        else:
            samples_byyear = defaultdict(dict)
            samples_local_byyear = defaultdict(dict)
            for k, v in self.sample_dict.items():
                samples_byyear[v["metadata"]["year"]][k] = v
            for k, v in self.sample_dict_local.items():
                samples_local_byyear[v["metadata"]["year"]][k] = v

            for year, sample_dict in samples_byyear.items():
                self._write_dataset(
                    self.outfile.replace(".json", f"_{year}.json"),
                    sample_dict,
                    append,
                    overwrite,
                )
            for year, sample_dict in samples_local_byyear.items():
                self._write_dataset(
                    self.outfile.replace(".json", f"_{year}_local.json"),
                    sample_dict,
                    append,
                    overwrite,
                )

    def check_samples(self):
        for sample in self.samples_obj:
            print(f"Checking sample {sample.name}")
            sample.check_files(self.prefix)

    @python_app
    def down_file(fname, out, ith=None):
        if ith is not None:
            print(ith)
        os.system("xrdcp -P " + fname + " " + out)
        return 0

    def download(self):
        # Setup multithreading
        config_parsl = Config(executors=[ThreadPoolExecutor(max_threads=8)])
        parsl.load(config_parsl)

        # Write futures
        out_dict = {}  # Output filename list
        run_futures = []  # Future list
        for key in sorted(self.sample_dict.keys()):
            new_list = []
            if isinstance(self.sample_dict[key], dict):
                filelist = self.sample_dict[key]['files']
            elif isinstance(self.sample_dict[key], list):
                filelist = self.sample_dict[key]
            else:
                raise NotImplemented
            for i, fname in enumerate(filelist):
                if i % 5 == 0:
                    # print some progress info
                    ith = f'{key}: {i}/{len(filelist)}'
                else:
                    ith = None
                out = os.path.join(
                    os.path.abspath(self.prefix), fname.split("//")[-1].lstrip("/")
                )
                new_list.append(out)
                if os.path.isfile(out):
                    'File found'
                else:
                    x = self.down_file(fname, out, ith)
                    run_futures.append(x)
            if isinstance(self.sample_dict[key], dict):
                out_dict[key] = {}
                out_dict[key]['files'] = new_list
                out_dict[key]['metadata'] = self.sample_dict[key]['metadata']
            elif isinstance(self.sample_dict[key], list):
                out_dict[key] = new_list
            else:
                raise NotImplemented

        for i, r in enumerate(run_futures):
            r.result()

        outfile = self.outfile.replace('.json', '_download.json')
        print(f"Writing files to {outfile}")
        with open(outfile, 'w') as fp:
            json.dump(out_dict, fp, indent=4)<|MERGE_RESOLUTION|>--- conflicted
+++ resolved
@@ -103,25 +103,15 @@
             if not scfg["metadata"]["isMC"]:
                 sname += f"_Era{scfg['metadata']['era']}"
             if "dbs_instance" in scfg.keys():
-<<<<<<< HEAD
-                kwargs = {"dbs_instance": scfg['dbs_instance']}
-            else:
-                kwargs = {}
-=======
                 kwargs = {"dbs_instance" : scfg['dbs_instance']}
             else:
                 kwards = {}
->>>>>>> e42bc5bb
             sample = Sample(
                 name=sname,
                 das_names=scfg["das_names"],
                 sample=self.sample,
                 metadata=scfg["metadata"],
-<<<<<<< HEAD
-                **kwargs,
-=======
                 **kwargs
->>>>>>> e42bc5bb
             )
             self.samples_obj.append(sample)
             # Get the default prefix and the the one
