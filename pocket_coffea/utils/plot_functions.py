import matplotlib.pyplot as plt
import mplhep as hep
import numpy as np

def plot_shapes_comparison(
    df,
    var,
    shapes,
    title=None,
    ylog=False,
    output_folder=None,
    figsize=(8, 9),
    dpi=100,
    lumi_label="$137/fb$ (13 TeV)",
    outputfile=None,
):
    '''
    This function plots the comparison between different shapes, specified in the format
    shapes = [ (sample,cat,year,variation, label),]

    The sample, cat and year are used to retrive the shape from the `df`, the label is used in the plotting.
    The ratio of all the shapes w.r.t. of the first one in the list are printed.

    The plot is saved if outputfile!=None.
    '''
    H = df[var]
    fig = plt.figure(figsize=figsize, dpi=dpi)
    gs = fig.add_gridspec(nrows=2, ncols=1, hspace=0.05, height_ratios=[0.75, 0.25])
    axs = gs.subplots(sharex=True)
    plt.subplots_adjust(wspace=0.3)

    axu = axs[0]
    axd = axs[1]

    for sample, cat, year, variation, label in shapes:
        print(sample, cat, year, variation)
        datasets = H[sample].keys()
        datasets_by_year = list(filter(lambda x : x.endswith(year), datasets))
<<<<<<< HEAD
        h_by_year = sum({k :val for k, val in H[sample].items() if k in datasets_by_year}.values())
        hep.histplot(h_by_year[cat, variation, :], label=label, ax=axu)
=======
        h_by_year = {k :val for k, val in H[sample].items() if k in datasets_by_year}
        if len(h_by_year) == 0:
            raise ValueError(f"No datasets found for {sample} in year {year} in histogram {var}")
        h_sum_datasets = sum(h_by_year.values())
        hep.histplot(h_sum_datasets[cat, variation, :], label=label, ax=axu)
>>>>>>> 69dacf71

    if ylog:
        axu.set_yscale("log")
    axu.legend()
    axu.set_xlabel('')
    axu.set_ylabel('Events')
    hep.plot.ylow(axu)
    hep.plot.yscale_legend(axu)

    # Ratios
    sample, cat, year, variation, label = shapes[0]
    datasets = H[sample].keys()
    datasets_by_year = list(filter(lambda x : x.endswith(year), datasets))
<<<<<<< HEAD
    h_by_year = sum({k :val for k, val in H[sample].items() if k in datasets_by_year}.values())
    nom = h_by_year[cat, variation, :]
=======
    h_sum_datasets = sum({k :val for k, val in H[sample].items() if k in datasets_by_year}.values())
    nom = h_sum_datasets[cat, variation, :]
>>>>>>> 69dacf71
    nomvalues = nom.values()
    nom_sig2 = nom.variances()
    centers = nom.axes[0].centers
    edges = nom.axes[0].edges
    minratio, maxratio = 1000.0, 0.0
    for sample, cat, year, variation, label in shapes[:]:
        datasets = H[sample].keys()
        datasets_by_year = list(filter(lambda x : x.endswith(year), datasets))
<<<<<<< HEAD
        h_by_year = sum({k :val for k, val in H[sample].items() if k in datasets_by_year}.values())
        h = h_by_year[cat, variation, :]
=======
        h_sum_datasets = sum({k :val for k, val in H[sample].items() if k in datasets_by_year}.values())
        h = h_sum_datasets[cat, variation, :]
>>>>>>> 69dacf71
        h_val = h.values()
        h_sig2 = h.variances()

        err = np.sqrt(
            (1 / nomvalues) ** 2 * h_sig2 + (h_val / nomvalues**2) ** 2 * nom_sig2
        )
        r = np.where(nomvalues > 0, h.values() / nomvalues, 1.0)
        m, M = np.min(r), np.max(r)
        if m < minratio:
            minratio = m
        if M > maxratio:
            maxratio = M
        axd.errorbar(
            centers,
            r,
            xerr=0,
            yerr=err,
            label=label,
            fmt=".",
            linestyle='none',
            elinewidth=1,
        )

    axd.legend(ncol=3, fontsize='xx-small')
    hep.plot.yscale_legend(axd, soft_fail=True)
    axd.set_xlabel(nom.axes[0].label)
    axd.set_ylim(0.8 * minratio, 1.2 * maxratio)
    axd.set_ylabel("ratio")
    axd.grid(which="both", axis="y")

    if title:
        axu.text(0.5, 1.025, title, transform=axu.transAxes, fontsize='x-small')

    hep.cms.label(llabel="", rlabel=lumi_label, loc=0, ax=axu)

    if outputfile:
        fig.savefig(outputfile.replace("*", "png"))
        fig.savefig(outputfile.replace("*", "pdf"))
    return fig<|MERGE_RESOLUTION|>--- conflicted
+++ resolved
@@ -36,16 +36,11 @@
         print(sample, cat, year, variation)
         datasets = H[sample].keys()
         datasets_by_year = list(filter(lambda x : x.endswith(year), datasets))
-<<<<<<< HEAD
-        h_by_year = sum({k :val for k, val in H[sample].items() if k in datasets_by_year}.values())
-        hep.histplot(h_by_year[cat, variation, :], label=label, ax=axu)
-=======
         h_by_year = {k :val for k, val in H[sample].items() if k in datasets_by_year}
         if len(h_by_year) == 0:
             raise ValueError(f"No datasets found for {sample} in year {year} in histogram {var}")
         h_sum_datasets = sum(h_by_year.values())
         hep.histplot(h_sum_datasets[cat, variation, :], label=label, ax=axu)
->>>>>>> 69dacf71
 
     if ylog:
         axu.set_yscale("log")
@@ -59,13 +54,8 @@
     sample, cat, year, variation, label = shapes[0]
     datasets = H[sample].keys()
     datasets_by_year = list(filter(lambda x : x.endswith(year), datasets))
-<<<<<<< HEAD
-    h_by_year = sum({k :val for k, val in H[sample].items() if k in datasets_by_year}.values())
-    nom = h_by_year[cat, variation, :]
-=======
     h_sum_datasets = sum({k :val for k, val in H[sample].items() if k in datasets_by_year}.values())
     nom = h_sum_datasets[cat, variation, :]
->>>>>>> 69dacf71
     nomvalues = nom.values()
     nom_sig2 = nom.variances()
     centers = nom.axes[0].centers
@@ -74,13 +64,8 @@
     for sample, cat, year, variation, label in shapes[:]:
         datasets = H[sample].keys()
         datasets_by_year = list(filter(lambda x : x.endswith(year), datasets))
-<<<<<<< HEAD
-        h_by_year = sum({k :val for k, val in H[sample].items() if k in datasets_by_year}.values())
-        h = h_by_year[cat, variation, :]
-=======
         h_sum_datasets = sum({k :val for k, val in H[sample].items() if k in datasets_by_year}.values())
         h = h_sum_datasets[cat, variation, :]
->>>>>>> 69dacf71
         h_val = h.values()
         h_sig2 = h.variances()
 
