--- conflicted
+++ resolved
@@ -563,7 +563,6 @@
         # TO be understood if a copy is needed
         nominal_events = self.events
         
-<<<<<<< HEAD
         hasJES = False
         for v in variations:
             if "JES" in v:
@@ -576,17 +575,6 @@
             fatjets_with_JES = jet_correction(nominal_events, nominal_events.FatJet, "AK8PFPuppi", self._year, jec_cache)
         else:
             fatjets_with_JES = nominal_events.FatJet
-=======
-        # hasJES = False
-        # for v in variations:
-        #     if "JES" in v:
-        #         hasJES= True
-
-        # if hasJES:              
-        #correct the jets only once
-        jec_cache = cachetools.Cache(np.inf)
-        jets_with_JES = jet_correction(nominal_events, nominal_events.Jet, "AK4PFchs", self._year, jec_cache)
->>>>>>> fc89209d
         
         for variation in variations:
             # Restore the nominal events record since for each variation
